--- conflicted
+++ resolved
@@ -225,9 +225,6 @@
             return ret
         return data
 
-<<<<<<< HEAD
-    def download_student_state_reports(self, module_ids=None, date_filter=None):
-=======
     def list_instructor_tasks(self):
         '''
         List instructor tasks
@@ -239,7 +236,6 @@
         except Exception as err:
             return ret
         return data
-
 
     def make_grade_report_request( self, course_id ):
         '''
@@ -353,8 +349,7 @@
         course_id = org + str('/') + shortname + str('/') + term
         return course_id
 
-    def download_student_state_reports(self):
->>>>>>> 22940f30
+    def download_student_state_reports(self, module_ids=None, date_filter=None):
         '''
         Download all the student state reports available.
         These are reports with names of the form "<course_id>_student_state_from_<module_id>_<datetime>.csv"
